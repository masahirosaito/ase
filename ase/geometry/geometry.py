# Copyright (C) 2010, Jesper Friis
# (see accompanying license files for details).

"""Utility tools for atoms/geometry manipulations.
   - convenient creation of slabs and interfaces of
different orientations.
   - detection of duplicate atoms / atoms within cutoff radius
"""

import itertools
import numpy as np
from ase.geometry import complete_cell
from ase.geometry.minkowski_reduction import minkowski_reduce
<<<<<<< HEAD
=======
from ase.utils import pbc2pbc
>>>>>>> 069b2aa0


def translate_pretty(fractional, pbc):
    """Translates atoms such that fractional positions are minimized."""

    for i in range(3):
        if not pbc[i]:
            continue

        indices = np.argsort(fractional[:, i])
        sp = fractional[indices, i]

        widths = (np.roll(sp, 1) - sp) % 1.0
        fractional[:, i] -= sp[np.argmin(widths)]
        fractional[:, i] %= 1.0
    return fractional


def wrap_positions(positions, cell, pbc=True, center=(0.5, 0.5, 0.5),
                   pretty_translation=False, eps=1e-7):
    """Wrap positions to unit cell.

    Returns positions changed by a multiple of the unit cell vectors to
    fit inside the space spanned by these vectors.  See also the
    :meth:`ase.Atoms.wrap` method.

    Parameters:

    positions: float ndarray of shape (n, 3)
        Positions of the atoms
    cell: float ndarray of shape (3, 3)
        Unit cell vectors.
    pbc: one or 3 bool
        For each axis in the unit cell decides whether the positions
        will be moved along this axis.
    center: three float
        The positons in fractional coordinates that the new positions
        will be nearest possible to.
    pretty_translation: bool
        Translates atoms such that fractional coordinates are minimized.
    eps: float
        Small number to prevent slightly negative coordinates from being
        wrapped.

    Example:

    >>> from ase.geometry import wrap_positions
    >>> wrap_positions([[-0.1, 1.01, -0.5]],
    ...                [[1, 0, 0], [0, 1, 0], [0, 0, 4]],
    ...                pbc=[1, 1, 0])
    array([[ 0.9 ,  0.01, -0.5 ]])
    """

    if not hasattr(center, '__len__'):
        center = (center,) * 3

    pbc = pbc2pbc(pbc)
    shift = np.asarray(center) - 0.5 - eps

    # Don't change coordinates when pbc is False
    shift[np.logical_not(pbc)] = 0.0

    assert np.asarray(cell)[np.asarray(pbc)].any(axis=1).all(), (cell, pbc)

    cell = complete_cell(cell)
    fractional = np.linalg.solve(cell.T,
                                 np.asarray(positions).T).T - shift

    if pretty_translation:
        fractional = translate_pretty(fractional, pbc)
        shift = np.asarray(center) - 0.5
        shift[np.logical_not(pbc)] = 0.0
        fractional += shift
    else:
        for i, periodic in enumerate(pbc):
            if periodic:
                fractional[:, i] %= 1.0
                fractional[:, i] += shift[i]

    return np.dot(fractional, cell)


def get_layers(atoms, miller, tolerance=0.001):
    """Returns two arrays describing which layer each atom belongs
    to and the distance between the layers and origo.

    Parameters:

    miller: 3 integers
        The Miller indices of the planes. Actually, any direction
        in reciprocal space works, so if a and b are two float
        vectors spanning an atomic plane, you can get all layers
        parallel to this with miller=np.cross(a,b).
    tolerance: float
        The maximum distance in Angstrom along the plane normal for
        counting two atoms as belonging to the same plane.

    Returns:

    tags: array of integres
        Array of layer indices for each atom.
    levels: array of floats
        Array of distances in Angstrom from each layer to origo.

    Example:

    >>> import numpy as np
    >>> from ase.spacegroup import crystal
    >>> atoms = crystal('Al', [(0,0,0)], spacegroup=225, cellpar=4.05)
    >>> np.round(atoms.positions, decimals=5)
    array([[ 0.   ,  0.   ,  0.   ],
           [ 0.   ,  2.025,  2.025],
           [ 2.025,  0.   ,  2.025],
           [ 2.025,  2.025,  0.   ]])
    >>> get_layers(atoms, (0,0,1))  # doctest: +ELLIPSIS
    (array([0, 1, 1, 0]...), array([ 0.   ,  2.025]))
    """
    miller = np.asarray(miller)

    metric = np.dot(atoms.cell, atoms.cell.T)
    c = np.linalg.solve(metric.T, miller.T).T
    miller_norm = np.sqrt(np.dot(c, miller))
    d = np.dot(atoms.get_scaled_positions(), miller) / miller_norm

    keys = np.argsort(d)
    ikeys = np.argsort(keys)
    mask = np.concatenate(([True], np.diff(d[keys]) > tolerance))
    tags = np.cumsum(mask)[ikeys]
    if tags.min() == 1:
        tags -= 1

    levels = d[keys][mask]
    return tags, levels


def find_mic(v, cell, pbc=True):
    """Finds the minimum-image representation of vector(s) v"""

<<<<<<< HEAD
    if not hasattr(pbc, "__len__"):
        if pbc is None or pbc:
            pbc = [1, 1, 1]
        else:
            pbc = [0, 0, 0]
    pbc = cell.any(1) & pbc

    v = np.array(v)
    single = len(v.shape) == 1
    v = np.atleast_2d(v)

    if np.sum(pbc) > 0:
        cell = complete_cell(cell)
        rcell, _ = minkowski_reduce(cell, pbc=pbc)

        # in a Minkowski-reduced cell we only need to test nearest neighbors
        cs = [np.arange(-1 * p, p + 1) for p in pbc]
        neighbor_cells = list(itertools.product(*cs))

=======
    pbc = cell.any(1) & pbc2pbc(pbc)
    v = np.array(v)
    single = len(v.shape) == 1
    v = np.atleast_2d(v)

    if np.sum(pbc) > 0:
        cell = complete_cell(cell)
        rcell, _ = minkowski_reduce(cell, pbc=pbc)

        # in a Minkowski-reduced cell we only need to test nearest neighbors
        cs = [np.arange(-1 * p, p + 1) for p in pbc]
        neighbor_cells = list(itertools.product(*cs))

>>>>>>> 069b2aa0
        positions = wrap_positions(v, rcell, pbc=pbc, eps=0)
        vmin = positions.copy()
        vlen = np.linalg.norm(positions, axis=1)
        for nbr in neighbor_cells:
            trial = positions + np.dot(rcell.T, nbr)
            trial_len = np.linalg.norm(trial, axis=1)

            indices = np.where(trial_len < vlen)
            vmin[indices] = trial[indices]
            vlen[indices] = trial_len[indices]
    else:
        vmin = v.copy()
        vlen = np.linalg.norm(vmin, axis=1)

    if single:
        return vmin[0], vlen[0]
    else:
        return vmin, vlen


def get_angles(v1, v2, cell=None, pbc=None):
    """Get angles formed by two lists of vectors.

    calculate angle in degrees between vectors v1 and v2

    Set a cell and pbc to enable minimum image
    convention, otherwise angles are taken as-is.
    """

<<<<<<< HEAD
    f = 180 / np.pi

=======
>>>>>>> 069b2aa0
    # Check if using mic
    if cell is not None or pbc is not None:
        if cell is None or pbc is None:
            raise ValueError("cell or pbc must be both set or both be None")

        v1 = find_mic(v1, cell, pbc)[0]
        v2 = find_mic(v2, cell, pbc)[0]

    nv1 = np.linalg.norm(v1, axis=1)[:, np.newaxis]
    nv2 = np.linalg.norm(v2, axis=1)[:, np.newaxis]
    if (nv1 <= 0).any() or (nv2 <= 0).any():
        raise ZeroDivisionError('Undefined angle')
    v1 /= nv1
    v2 /= nv2

    # We just normalized the vectors, but in some cases we can get
    # bad things like 1+2e-16.  These we clip away:
    angles = np.arccos(np.einsum('ij,ij->i', v1, v2).clip(-1.0, 1.0))
    return np.degrees(angles)


def get_distances(p1, p2=None, cell=None, pbc=None):
    """Return distance matrix of every position in p1 with every position in p2

    if p2 is not set, it is assumed that distances between all positions in p1
    are desired. p2 will be set to p1 in this case.

    Use set cell and pbc to use the minimum image convention.
    """
    p1 = np.atleast_2d(p1)
    if p2 is None:
        np1 = len(p1)
        ind1, ind2 = np.triu_indices(np1, k=1)
        D = p1[ind2] - p1[ind1]
    else:
        p2 = np.atleast_2d(p2)
        D = (p2[np.newaxis, :, :] - p1[:, np.newaxis, :]).reshape((-1, 3))

    # Check if using mic
    if cell is not None or pbc is not None:
        if cell is None or pbc is None:
            raise ValueError("cell or pbc must be both set or both be None")

        D, D_len = find_mic(D, cell, pbc)
    else:
        D_len = np.sqrt((D**2).sum(1))

    if p2 is None:
        Dout = np.zeros((np1, np1, 3))
        Dout[(ind1, ind2)] = D
        Dout -= np.transpose(Dout, axes=(1, 0, 2))

        Dout_len = np.zeros((np1, np1))
        Dout_len[(ind1, ind2)] = D_len
        Dout_len += Dout_len.T
        return Dout, Dout_len

    # Expand back to matrix indexing
    D.shape = (-1, len(p2), 3)
    D_len.shape = (-1, len(p2))

    return D, D_len


def get_duplicate_atoms(atoms, cutoff=0.1, delete=False):
    """Get list of duplicate atoms and delete them if requested.

    Identify all atoms which lie within the cutoff radius of each other.
    Delete one set of them if delete == True.
    """
    from scipy.spatial.distance import pdist
    dists = pdist(atoms.get_positions(), 'sqeuclidean')
    dup = np.nonzero(dists < cutoff**2)
    rem = np.array(_row_col_from_pdist(len(atoms), dup[0]))
    if delete:
        if rem.size != 0:
            del atoms[rem[:, 0]]
    else:
        return rem


def _row_col_from_pdist(dim, i):
    """Calculate the i,j index in the square matrix for an index in a
    condensed (triangular) matrix.
    """
    i = np.array(i)
    b = 1 - 2 * dim
    x = (np.floor((-b - np.sqrt(b**2 - 8 * i)) / 2)).astype(int)
    y = (i + x * (b + x + 2) / 2 + 1).astype(int)
    if i.shape:
        return list(zip(x, y))
    else:
        return [(x, y)]


def permute_axes(atoms, permutation):
    """Permute axes of unit cell and atom positions. Considers only cell and
    atomic positions. Other vector quantities such as momenta are not
    modified."""
    assert (np.sort(permutation) == np.arange(3)).all()

    permuted = atoms.copy()
    scaled = permuted.get_scaled_positions()
    permuted.set_cell(permuted.cell.permute_axes(permutation),
                      scale_atoms=False)
    permuted.set_scaled_positions(scaled[:, permutation])
    return permuted<|MERGE_RESOLUTION|>--- conflicted
+++ resolved
@@ -11,10 +11,8 @@
 import numpy as np
 from ase.geometry import complete_cell
 from ase.geometry.minkowski_reduction import minkowski_reduce
-<<<<<<< HEAD
-=======
 from ase.utils import pbc2pbc
->>>>>>> 069b2aa0
+
 
 
 def translate_pretty(fractional, pbc):
@@ -153,27 +151,6 @@
 def find_mic(v, cell, pbc=True):
     """Finds the minimum-image representation of vector(s) v"""
 
-<<<<<<< HEAD
-    if not hasattr(pbc, "__len__"):
-        if pbc is None or pbc:
-            pbc = [1, 1, 1]
-        else:
-            pbc = [0, 0, 0]
-    pbc = cell.any(1) & pbc
-
-    v = np.array(v)
-    single = len(v.shape) == 1
-    v = np.atleast_2d(v)
-
-    if np.sum(pbc) > 0:
-        cell = complete_cell(cell)
-        rcell, _ = minkowski_reduce(cell, pbc=pbc)
-
-        # in a Minkowski-reduced cell we only need to test nearest neighbors
-        cs = [np.arange(-1 * p, p + 1) for p in pbc]
-        neighbor_cells = list(itertools.product(*cs))
-
-=======
     pbc = cell.any(1) & pbc2pbc(pbc)
     v = np.array(v)
     single = len(v.shape) == 1
@@ -187,7 +164,6 @@
         cs = [np.arange(-1 * p, p + 1) for p in pbc]
         neighbor_cells = list(itertools.product(*cs))
 
->>>>>>> 069b2aa0
         positions = wrap_positions(v, rcell, pbc=pbc, eps=0)
         vmin = positions.copy()
         vlen = np.linalg.norm(positions, axis=1)
@@ -217,11 +193,6 @@
     convention, otherwise angles are taken as-is.
     """
 
-<<<<<<< HEAD
-    f = 180 / np.pi
-
-=======
->>>>>>> 069b2aa0
     # Check if using mic
     if cell is not None or pbc is not None:
         if cell is None or pbc is None:
