from __future__ import print_function
import os
import sys
import shutil
import subprocess
import tempfile
import unittest
from glob import glob

from ase.calculators.calculator import names as calc_names, get_calculator
from ase.parallel import paropen
from ase.utils import devnull
from ase.cli.info import print_info


NotAvailable = unittest.SkipTest


test_calculator_names = []


def require(calcname):
    if calcname not in test_calculator_names:
        raise NotAvailable('use --calculators={0} to enable'.format(calcname))


class CustomTextTestRunner(unittest.TextTestRunner):
    def __init__(self, logname, descriptions=1, verbosity=1):
        self.f = paropen(logname, 'w')
        unittest.TextTestRunner.__init__(self, self.f, descriptions, verbosity)

    def run(self, test):
        stderr_old = sys.stderr
        try:
            sys.stderr = self.f
            testresult = unittest.TextTestRunner.run(self, test)
        finally:
            sys.stderr = stderr_old
        return testresult


class ScriptTestCase(unittest.TestCase):
    def __init__(self, methodname='testfile', filename=None):
        unittest.TestCase.__init__(self, methodname)
        self.filename = filename

    def testfile(self):
        try:
            with open(self.filename) as fd:
                exec(compile(fd.read(), self.filename, 'exec'), {})
        except KeyboardInterrupt:
            raise RuntimeError('Keyboard interrupt')
        except ImportError as ex:
            module = ex.args[0].split()[-1].replace("'", '').split('.')[0]
            if module in ['scipy', 'matplotlib', 'Scientific', 'lxml',
<<<<<<< HEAD
                          'flask', 'gpaw', 'GPAW', 'argparse', 'lzma']:
                sys.__stdout__.write('skipped (no {0} module) '.format(module))
=======
                          'flask', 'gpaw', 'GPAW']:
                raise unittest.SkipTest('no {} module'.format(module))
>>>>>>> 1465c1e1
            else:
                raise

    def id(self):
        return self.filename

    def __str__(self):
        return self.filename.split('test/')[-1]

    def __repr__(self):
        return "ScriptTestCase(filename='%s')" % self.filename


def test(verbosity=1, calculators=[],
         testdir=None, stream=sys.stdout, files=None):
    test_calculator_names.extend(calculators)
    disable_calculators([name for name in calc_names
                         if name not in calculators])
    ts = unittest.TestSuite()
    if files:
        files = [os.path.join(__path__[0], f) for f in files]
    else:
        files = glob(__path__[0] + '/*')
    sdirtests = []  # tests from subdirectories: only one level assumed
    tests = []
    for f in files:
        if os.path.isdir(f):
            # add test subdirectories (like calculators)
            sdirtests.extend(glob(f + '/*.py'))
        else:
            # add py files in testdir
            if f.endswith('.py'):
                tests.append(f)
    tests.sort()
    sdirtests.sort()
    tests.extend(sdirtests)  # run test subdirectories at the end
    for test in tests:
        if test.endswith('__.py'):
            continue
        ts.addTest(ScriptTestCase(filename=os.path.abspath(test)))

    if verbosity > 0:
        print_info()

    sys.stdout = devnull

    if verbosity == 0:
        stream = devnull
    ttr = unittest.TextTestRunner(verbosity=verbosity, stream=stream)

    origcwd = os.getcwd()

    if testdir is None:
        testdir = tempfile.mkdtemp(prefix='ase-test-')
    else:
        if os.path.isdir(testdir):
            shutil.rmtree(testdir)  # clean before running tests!
        os.mkdir(testdir)
    os.chdir(testdir)
    if verbosity:
        print('test-dir       ', testdir, '\n', file=sys.__stdout__)
    try:
        results = ttr.run(ts)
    finally:
        os.chdir(origcwd)
        sys.stdout = sys.__stdout__

    return results


def disable_calculators(names):
    for name in names:
        if name in ['emt', 'lj', 'eam', 'morse', 'tip3p']:
            continue
        try:
            cls = get_calculator(name)
        except ImportError:
            pass
        else:
            def get_mock_init(name):
                def mock_init(obj, *args, **kwargs):
                    raise NotAvailable('use --calculators={0} to enable'
                                       .format(name))
                return mock_init

            def mock_del(obj):
                pass
            cls.__init__ = get_mock_init(name)
            cls.__del__ = mock_del


def cli(command, calculator_name=None):
    if (calculator_name is not None and
        calculator_name not in test_calculator_names):
        return
    proc = subprocess.Popen(' '.join(command.split('\n')),
                            shell=True,
                            stdout=subprocess.PIPE)
    print(proc.stdout.read().decode())
    proc.wait()
    if proc.returncode != 0:
        raise RuntimeError('Failed running a shell command.  '
                           'Please set you $PATH environment variable!')


class must_raise:
    """Context manager for checking raising of exceptions."""
    def __init__(self, exception):
        self.exception = exception

    def __enter__(self):
        pass

    def __exit__(self, exc_type, exc_value, tb):
        if exc_type is None:
            raise RuntimeError('Failed to fail: ' + str(self.exception))
        return issubclass(exc_type, self.exception)


class CLICommand:
    short_description = 'Test ASE'

    @staticmethod
    def add_arguments(parser):
        parser.add_argument(
            '-c', '--calculators',
            help='Comma-separated list of calculators to test.')
        parser.add_argument('-v', '--verbose', action='store_true')
        parser.add_argument('-q', '--quiet', action='store_true')
        parser.add_argument('tests', nargs='*')

    @staticmethod
    def run(args):
        if args.calculators:
            calculators = args.calculators.split(',')
        else:
            calculators = []

        results = test(verbosity=1 + args.verbose - args.quiet,
                       calculators=calculators,
                       files=args.tests)
        sys.exit(len(results.errors + results.failures))


if __name__ == '__main__':
    # Run pyflakes3 on all code in ASE:
    try:
        output = subprocess.check_output(['pyflakes3', 'ase', 'doc'])
    except subprocess.CalledProcessError as ex:
        output = ex.output.decode()

    lines = []
    for line in output.splitlines():
        # Ignore these:
        for txt in ['jacapo', 'list comprehension redefines']:
            if txt in line:
                break
        else:
            lines.append(line)
    if lines:
        print('\n'.join(lines))
        sys.exit(1)<|MERGE_RESOLUTION|>--- conflicted
+++ resolved
@@ -53,13 +53,8 @@
         except ImportError as ex:
             module = ex.args[0].split()[-1].replace("'", '').split('.')[0]
             if module in ['scipy', 'matplotlib', 'Scientific', 'lxml',
-<<<<<<< HEAD
-                          'flask', 'gpaw', 'GPAW', 'argparse', 'lzma']:
-                sys.__stdout__.write('skipped (no {0} module) '.format(module))
-=======
-                          'flask', 'gpaw', 'GPAW']:
+                          'flask', 'gpaw', 'GPAW', 'lzma']:
                 raise unittest.SkipTest('no {} module'.format(module))
->>>>>>> 1465c1e1
             else:
                 raise
 
