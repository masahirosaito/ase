from random import randint

import numpy as np

from ase import Atoms
from ase.constraints import dict2constraint
from ase.calculators.calculator import get_calculator, all_properties
from ase.calculators.singlepoint import SinglePointCalculator
from ase.data import chemical_symbols, atomic_masses
from ase.io.jsonio import decode
from ase.utils import hill


class FancyDict(dict):
    """Dictionary with keys available as attributes also."""
    def __getattr__(self, key):
        if key not in self:
            return dict.__getattribute__(self, key)
        value = self[key]
        if isinstance(value, dict):
            return FancyDict(value)
        return value

    def __dir__(self):
        return self.keys()  # for tab-completion


def atoms2dict(atoms):
    dct = {
        'numbers': atoms.numbers,
        'positions': atoms.positions,
        'unique_id': '%x' % randint(16**31, 16**32 - 1)}
    if atoms.cell.any():
        dct['pbc'] = atoms.pbc
        dct['cell'] = atoms.cell
    if atoms.has('magmoms'):
        dct['initial_magmoms'] = atoms.get_initial_magnetic_moments()
    if atoms.has('charges'):
        dct['initial_charges'] = atoms.get_initial_charges()
    if atoms.has('masses'):
        dct['masses'] = atoms.get_masses()
    if atoms.has('tags'):
        dct['tags'] = atoms.get_tags()
    if atoms.has('momenta'):
        dct['momenta'] = atoms.get_momenta()
    if atoms.constraints:
        dct['constraints'] = [c.todict() for c in atoms.constraints]
    if atoms.calc is not None:
        dct['calculator'] = atoms.calc.name.lower()
        dct['calculator_parameters'] = atoms.calc.todict()
        if len(atoms.calc.check_state(atoms)) == 0:
            for prop in all_properties:
                try:
                    x = atoms.calc.get_property(prop, atoms, False)
                except NotImplementedError:
                    pass
                else:
                    if x is not None:
                        dct[prop] = x
    return dct


class AtomsRow:
    def __init__(self, dct):
        if isinstance(dct, dict):
            dct = dct.copy()
        else:
            dct = atoms2dict(dct)
        self._constraints = dct.pop('constraints', [])
        self._data = dct.pop('data', None)
        kvp = dct.pop('key_value_pairs', {})
        self._keys = list(kvp.keys())
        self.__dict__.update(kvp)
        self.__dict__.update(dct)
<<<<<<< HEAD
        if 'cell' not in dct:
            self.cell = np.zeros((3, 3))
            self.pbc = np.zeros(3, bool)
=======
>>>>>>> 2866262e

    def __contains__(self, key):
        return key in self.__dict__

    def __iter__(self):
        return (key for key in self.__dict__ if key[0] != '_')

    def get(self, key, default=None):
        """Return value of key if present or default if not."""
        return getattr(self, key, default)

    @property
    def key_value_pairs(self):
        """Return dict of key-value pairs."""
        return dict((key, self.get(key)) for key in self._keys)

    def count_atoms(self):
        """Count atoms.

        Return dict mapping chemical symbol strings to number of atoms.
        """
        count = {}
        for symbol in self.symbols:
            count[symbol] = count.get(symbol, 0) + 1
        return count

    def __getitem__(self, key):
        return getattr(self, key)

    def __setitem__(self, key, value):
        setattr(self, key, value)

<<<<<<< HEAD
=======
    def __str__(self):
        return '<AtomsRow: formula={0}, keys={1}>'.format(
            self.formula, ','.join(self._keys))

>>>>>>> 2866262e
    @property
    def constraints(self):
        """List of constraints."""
        if not isinstance(self._constraints, list):
            # Lazy decoding:
            cs = decode(self._constraints)
            self._constraints = []
            for c in cs:
                # Convert to new format:
                name = c.pop('__name__', None)
                if name:
                    c = {'name': name, 'kwargs': c}
                if c['name'].startswith('ase'):
                    c['name'] = c['name'].rsplit('.', 1)[1]
                self._constraints.append(c)
        return [dict2constraint(d) for d in self._constraints]

    @property
    def data(self):
        """Data dict."""
        if self._data is None:
            raise AttributeError
        if not isinstance(self._data, dict):
            self._data = decode(self._data)  # lazy decoding
        return FancyDict(self._data)

    @property
    def natoms(self):
        """Number of atoms."""
        return len(self.numbers)

    @property
    def formula(self):
        """Chemical formula string."""
        return hill(self.numbers)

    @property
    def symbols(self):
        """List of chemical symbols."""
        return [chemical_symbols[Z] for Z in self.numbers]

    @property
    def fmax(self):
        """Maximum atomic force."""
        forces = self.constrained_forces
        return (forces**2).sum(1).max()**0.5

    @property
    def constrained_forces(self):
        """Forces after applying constraints."""
        forces = self.forces
        constraints = self.constraints
        if constraints:
            forces = forces.copy()
            for constraint in constraints:
                constraint.adjust_forces(self.positions, forces)

        return forces

    @property
    def smax(self):
        """Maximum stress tensor component."""
        return (self.stress**2).max()**0.5

    @property
    def mass(self):
        """Total mass."""
        if 'masses' in self:
            return self.masses.sum()
        return atomic_masses[self.numbers].sum()

    @property
    def volume(self):
        """Volume of unit cell."""
        vol = abs(np.linalg.det(self.cell))
        if vol == 0.0:
            raise AttributeError
        return vol

    @property
    def charge(self):
        """Total charge."""
        charges = self.get('inital_charges')
        if charges is None:
            return 0.0
        return charges.sum()

    def toatoms(self, attach_calculator=False,
                add_additional_information=False):
        """Create Atoms object."""
        atoms = Atoms(self.numbers,
                      self.positions,
                      cell=self.cell,
                      pbc=self.pbc,
                      magmoms=self.get('initial_magmoms'),
                      charges=self.get('initial_charges'),
                      tags=self.get('tags'),
                      masses=self.get('masses'),
                      momenta=self.get('momenta'),
                      constraint=self.constraints)

        if attach_calculator:
            params = decode(self.get('calculator_parameters', '{}'))
            atoms.calc = get_calculator(self.calculator)(**params)
        else:
            results = {}
            for prop in all_properties:
                if prop in self:
                    results[prop] = self[prop]
            if results:
                atoms.calc = SinglePointCalculator(atoms, **results)
                atoms.calc.name = self.calculator

        if add_additional_information:
            atoms.info = {}
            atoms.info['unique_id'] = self.unique_id
            if self._keys:
                atoms.info['key_value_pairs'] = self.key_value_pairs
            data = self.get('data')
            if data:
                atoms.info['data'] = data

        return atoms<|MERGE_RESOLUTION|>--- conflicted
+++ resolved
@@ -72,12 +72,9 @@
         self._keys = list(kvp.keys())
         self.__dict__.update(kvp)
         self.__dict__.update(dct)
-<<<<<<< HEAD
         if 'cell' not in dct:
             self.cell = np.zeros((3, 3))
             self.pbc = np.zeros(3, bool)
-=======
->>>>>>> 2866262e
 
     def __contains__(self, key):
         return key in self.__dict__
@@ -110,13 +107,10 @@
     def __setitem__(self, key, value):
         setattr(self, key, value)
 
-<<<<<<< HEAD
-=======
     def __str__(self):
         return '<AtomsRow: formula={0}, keys={1}>'.format(
             self.formula, ','.join(self._keys))
 
->>>>>>> 2866262e
     @property
     def constraints(self):
         """List of constraints."""
