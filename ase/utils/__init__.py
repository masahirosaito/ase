--- conflicted
+++ resolved
@@ -364,7 +364,6 @@
     return np.reshape(result, array.shape + (3,))
 
 
-<<<<<<< HEAD
 def natural_cutoffs(atoms, mult=1, **kwargs):
     """Generate a radial cutoff for every atom based on covalent radii.
 
@@ -377,12 +376,11 @@
     * kwargs: Symbol of the atom and its corresponding cutoff, used to override
       the covalent radii
     """
+    from ase.data import covalent_radii
     return [kwargs.get(atom.symbol, covalent_radii[atom.number] * mult)
             for atom in atoms]
 
 
-=======
->>>>>>> acec1e50
 # This code does the same, but requires pylab
 # def cmap(array, name='hsv'):
 #     import pylab
